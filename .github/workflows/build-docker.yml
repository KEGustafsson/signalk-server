--- conflicted
+++ resolved
@@ -3,14 +3,9 @@
 on:
   push:
     branches:
-<<<<<<< HEAD
     - master
     - "build-docker"
     - "resources_course_api"
-=======
-      - master
-      - 'build-docker'
->>>>>>> 97098e9e
     tags:
       - '*'
       - '!v*'
