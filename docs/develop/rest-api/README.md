---
title: REST APIs
children:
<<<<<<< HEAD
=======
  - conventions.md
>>>>>>> 93650301
  - autopilot_api.md
  - course_api.md
  - course_calculations.md
  - plugin_api.md
  - resources_api.md
<<<<<<< HEAD
  - weather_api.md
=======
  - notifications_api.md
>>>>>>> 93650301
  - anchor_api.md
  - notifications_api.md
---

# REST APIs

REST APIs were introduced in Signal K server version 2 to provide a way for applications and plugins perform operations and ensure that the Signal K data model is consistent.

The OpenAPI definitions can be found under _Documentation -> OpenAPI_ in the server Admin UI.

### APIs available in Signal K server v2.0.0 and later:

APIs are available via `/signalk/v2/api/<endpoint>`

| API                               | Description                                                                        | Endpoint                         |
| --------------------------------- | ---------------------------------------------------------------------------------- | -------------------------------- |
| [`Autopilot`](./autopilot_api.md) | Provide the ability to send common commands to an autopilot via a provider plugin. | `vessels/self/autopilot`         |
| [Course](./course_api.md)         | Set a course, follow a route, advance to next point, etc.                          | `vessels/self/navigation/course` |
| [Resources](./resources_api.md)   | Create, view, update and delete waypoints, routes, etc.                            | `resources`                      |
<<<<<<< HEAD
| [`Autopilot`](./autopilot_api.md) | Provide the ability to send common commands to an autopilot via a provider plugin. | `vessels/self/autopilot`         |
| [`Weather`](./weather_api.md)     | Provide the ability to surface meteorological data from weather providers.         | `weather`                        |
=======
>>>>>>> 93650301

---

#### Following is a list of proposed APIs for implementation:

| Proposed API                              | Description                                                                                                                                          | Endpoint                         |
| ----------------------------------------- | ---------------------------------------------------------------------------------------------------------------------------------------------------- | -------------------------------- |
| _[`Anchor`](./anchor_api.md)_             | Provide endpoints to perform operations and facilitate an anchor alarm.                                                                              | `vessels/self/navigation/anchor` |
| _[`Notifications`](notifications_api.md)_ | Provide the ability to raise, update and clear notifications from multiple sources. _[View PR](https://github.com/SignalK/signalk-server/pull/1560)_ | `notifications`                  |

---<|MERGE_RESOLUTION|>--- conflicted
+++ resolved
@@ -1,20 +1,16 @@
 ---
 title: REST APIs
 children:
-<<<<<<< HEAD
-=======
   - conventions.md
->>>>>>> 93650301
   - autopilot_api.md
   - course_api.md
   - course_calculations.md
+  - resources_api.md
+  - notifications_api.md
+  - anchor_api.md
   - plugin_api.md
   - resources_api.md
-<<<<<<< HEAD
   - weather_api.md
-=======
-  - notifications_api.md
->>>>>>> 93650301
   - anchor_api.md
   - notifications_api.md
 ---
@@ -34,11 +30,8 @@
 | [`Autopilot`](./autopilot_api.md) | Provide the ability to send common commands to an autopilot via a provider plugin. | `vessels/self/autopilot`         |
 | [Course](./course_api.md)         | Set a course, follow a route, advance to next point, etc.                          | `vessels/self/navigation/course` |
 | [Resources](./resources_api.md)   | Create, view, update and delete waypoints, routes, etc.                            | `resources`                      |
-<<<<<<< HEAD
 | [`Autopilot`](./autopilot_api.md) | Provide the ability to send common commands to an autopilot via a provider plugin. | `vessels/self/autopilot`         |
 | [`Weather`](./weather_api.md)     | Provide the ability to surface meteorological data from weather providers.         | `weather`                        |
-=======
->>>>>>> 93650301
 
 ---
 
