--- conflicted
+++ resolved
@@ -7,14 +7,11 @@
   - plugin_api.md
   - resources_api.md
   - plugin_api.md
-<<<<<<< HEAD
   - ./proposed/README.md
-=======
   - resources_api.md
   - weather_api.md
   - anchor_api.md
   - notifications_api.md
->>>>>>> 75164aed
 ---
 
 # REST APIs
@@ -32,19 +29,5 @@
 | [`Autopilot`](./autopilot_api.md) | Provide the ability to send common commands to an autopilot via a provider plugin. | `vessels/self/autopilot`         |
 | [Course](./course_api.md)         | Set a course, follow a route, advance to next point, etc.                          | `vessels/self/navigation/course` |
 | [Resources](./resources_api.md)   | Create, view, update and delete waypoints, routes, etc.                            | `resources`                      |
-| [`Autopilot`](./autopilot_api.md) | Provide the ability to send common commands to an autopilot via a provider plugin. | `vessels/self/autopilot`         |
-| [`Weather`](./weather_api.md)     | Provide the ability to surface meteorological data from weather providers.         | `weather`                        |
 
-<<<<<<< HEAD
-=======
----
-
-#### Following is a list of proposed APIs for implementation:
-
-| Proposed API                              | Description                                                                                                                                          | Endpoint                         |
-| ----------------------------------------- | ---------------------------------------------------------------------------------------------------------------------------------------------------- | -------------------------------- |
-| _[`Anchor`](./anchor_api.md)_             | Provide endpoints to perform operations and facilitate an anchor alarm.                                                                              | `vessels/self/navigation/anchor` |
-| _[`Notifications`](notifications_api.md)_ | Provide the ability to raise, update and clear notifications from multiple sources. _[View PR](https://github.com/SignalK/signalk-server/pull/1560)_ | `notifications`                  |
-
->>>>>>> 75164aed
 ---