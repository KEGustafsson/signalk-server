---
title: REST APIs
children:
<<<<<<< HEAD
  - autopilot_api.md
  - course_api.md
=======
  - conventions.md
  - autopilot_api.md
  - course_api.md
  - course_calculations.md
  - resources_api.md
  - notifications_api.md
  - anchor_api.md
>>>>>>> fb50adaf
  - plugin_api.md
  - resources_api.md
  - ./proposed/README.md
---

# REST APIs

REST APIs were introduced in Signal K server version 2 to provide a way for applications and plugins perform operations and ensure that the Signal K data model is consistent.

The OpenAPI definitions can be found under _Documentation -> OpenAPI_ in the server Admin UI.

### APIs available in Signal K server v2.0.0 and later:

APIs are available via `/signalk/v2/api/<endpoint>`

| API                               | Description                                                                        | Endpoint                         |
| --------------------------------- | ---------------------------------------------------------------------------------- | -------------------------------- |
| [`Autopilot`](./autopilot_api.md) | Provide the ability to send common commands to an autopilot via a provider plugin. | `vessels/self/autopilot`         |
| [Course](./course_api.md)         | Set a course, follow a route, advance to next point, etc.                          | `vessels/self/navigation/course` |
| [Resources](./resources_api.md)   | Create, view, update and delete waypoints, routes, etc.                            | `resources`                      |

---

#### Following is a list of proposed APIs for implementation:

| Proposed API                                       | Description                                                                                                                                          | Endpoint                         |
| -------------------------------------------------- | ---------------------------------------------------------------------------------------------------------------------------------------------------- | -------------------------------- |
| _[`Notifications`](proposed/notifications_api.md)_ | Provide the ability to raise, update and clear notifications from multiple sources. _[View PR](https://github.com/SignalK/signalk-server/pull/1560)_ | `notifications`                  |
| _[`Anchor`](proposed/anchor_api.md)_               | Provide endpoints to perform operations and facilitate an anchor alarm.                                                                              | `vessels/self/navigation/anchor` |

---<|MERGE_RESOLUTION|>--- conflicted
+++ resolved
@@ -1,20 +1,14 @@
 ---
 title: REST APIs
 children:
-<<<<<<< HEAD
-  - autopilot_api.md
-  - course_api.md
-=======
   - conventions.md
   - autopilot_api.md
   - course_api.md
-  - course_calculations.md
+  - plugin_api.md
   - resources_api.md
   - notifications_api.md
   - anchor_api.md
->>>>>>> fb50adaf
   - plugin_api.md
-  - resources_api.md
   - ./proposed/README.md
 ---
 
