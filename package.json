--- conflicted
+++ resolved
@@ -130,11 +130,7 @@
     "semver": "^7.1.1",
     "split": "^1.0.0",
     "stat-mode": "^1.0.0",
-<<<<<<< HEAD
-    "swagger-ui-express": "^4.1.6",
-=======
     "swagger-ui-express": "^4.5.0",
->>>>>>> 99b87f50
     "unzipper": "^0.10.10",
     "uuid": "^8.1.0",
     "ws": "^7.0.0"
@@ -164,10 +160,7 @@
     "@types/serialport": "^8.0.1",
     "@types/split": "^1.0.0",
     "@types/swagger-ui-express": "^4.1.3",
-<<<<<<< HEAD
-=======
     "@types/unzipper": "^0.10.5",
->>>>>>> 99b87f50
     "@types/uuid": "^8.3.1",
     "@typescript-eslint/eslint-plugin": "^5.38.0",
     "@typescript-eslint/parser": "^5.38.0",
