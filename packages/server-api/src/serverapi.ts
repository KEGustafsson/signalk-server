import {
  SKVersion,
  AutopilotProviderRegistry,
  Features,
  PropertyValuesEmitter,
  ResourceProviderRegistry,
<<<<<<< HEAD
  WeatherProviderRegistry,
=======
  Delta
>>>>>>> 29cfc730
} from '.'
import { CourseApi } from './course'
import { StreamBundle } from './streambundle'
import { SubscriptionManager } from './subscriptionmanager'

/**
 * SignalK server provides an interface to allow {@link Plugin | Plugins } to:
 *
 * - Discover Features.
 * - Access / update the full data model
 * - send / receive deltas (updates)
 * - Interact with APIs
 * - Expose HTTP endpoints
 *
 * These functions are available via the app object passed to the plugin when it is invoked.
 *
 * > [!WARNING]
 * > Typing is incomplete. If you find a missing or inaccurate type, please [report it](https://github.com/SignalK/signalk-server/issues/1917).
 */
export interface ServerAPI
  extends PropertyValuesEmitter,
    ResourceProviderRegistry,
    AutopilotProviderRegistry,
    WeatherProviderRegistry,
    Features,
    CourseApi,
    SelfIdentity {
  /**
   * Returns the entry for the provided path starting from `vessels.self` in the full data model.
   *
   * @example
   * ```ts
   * let uuid = app.getSelfPath('uuid');
   * // Note: This is synonymous with app.getPath('vessels.self.uuid')
   *
   * app.debug(uuid);
   * // urn:mrn:signalk:uuid:a9d2c3b1-611b-4b00-8628-0b89d014ed60
   * ```
   *
   * @category Data Model
   */
  // eslint-disable-next-line @typescript-eslint/no-explicit-any
  getSelfPath(path: string): any

  /**
   * Returns the entry for the provided path starting from the `root` of the full data model.
   *
   * @example
   * ```javascript
   * let baseStations = app.getPath('shore.basestations');
   *
   * // baseStations:
   * {
   *   'urn:mrn:imo:mmsi:2766140': {
   *     url: 'basestations',
   *     navigation: { position: {latitude: 45.2, longitude: 76.4} },
   *     mmsi: '2766140'
   *   },
   *   'urn:mrn:imo:mmsi:2766160': {
   *     url: 'basestations',
   *     navigation: { position: {latitude: 46.9, longitude: 72.22} },
   *     mmsi: '2766160'
   *   }
   * }
   * ```
   *
   * @category Data Model
   */
  // eslint-disable-next-line @typescript-eslint/no-explicit-any
  getPath(path: string): any // TODO: return SignalK data model type

  /**
   * @category Data Model
   */
  getMetadata(path: string): Metadata | undefined

  /**
   * @category Data Model
   */
  // eslint-disable-next-line @typescript-eslint/no-explicit-any
  putSelfPath(aPath: string, value: any, updateCb: () => void): Promise<any>

  /**
   * @category Data Model
   */
  putPath(
    aPath: string,
    value: number | string | object | boolean,
    updateCb: (err?: Error) => void,
    source: string
    // eslint-disable-next-line @typescript-eslint/no-explicit-any
  ): Promise<any>

  /**
   * @category Data Model
   */
  streambundle: StreamBundle

  /**
   * @see [Processing data from the server](../../../docs/develop/plugins/deltas.md#subscribing-to-deltas)
   * @category Data Model
   */
  subscriptionmanager: SubscriptionManager

  //TSTODO convert queryRequest to ts
  // eslint-disable-next-line @typescript-eslint/no-explicit-any
  queryRequest(requestId: string): Promise<any>

  /**
   * @category Status and Debugging
   */
  error(msg: string): void

  /**
   * Log debug messages.
   *
   * This function exposes the `debug` method from the [debug module](https://www.npmjs.com/package/debug).
   * The npm module name is used as the debug name.
   *
   * `app.debug()` can take any type and will serialize it before outputting.
   *
   * > [!note]
   * > Do not use `debug` from the debug module directly! Using `app.debug()` provided by the server ensures that the plugin taps into the server's debug logging system, including the helper switches in Admin UI's Server Log page.
   *
   * @category Status and Debugging
   */
  debug(msg: string): void

  /**
   * Register a function to intercept all delta messages _before_ they are processed by the server.
   *
   * The callback function should call `next(delta)` with either:
   * - A modified delta (if it wants to alter the incoming delta)
   * - With the original delta to process it normally.
   *
   * > [!important]
   * > Not calling `next(delta)` will cause the incoming delta to be dropped and will only show in delta statistics.
   *
   * Other, non-delta messages produced by provider pipe elements are emitted normally.
   *
   * @example
   * ```javascript
   * app.registerDeltaInputHandler((delta, next) => {
   *   delta.updates.forEach(update => {
   *     update.values.forEach(pathValue => {
   *       if(pathValue.startsWith("foo")) {
   *         pathValue.path = "bar"
   *       }
   *     })
   *   })
   *   next(delta)
   * });
   * ```
   *
   * @category Data Model
   */
  registerDeltaInputHandler(handler: DeltaInputHandler): void

  /**
   * Set the current status of the plugin that is displayed in the plugin configuration UI and the Dashboard.
   *
   * The `msg` parameter should be a short text message describing the current status of the plugin.
   *
   * @example
   * ```javascript
   * app.setPluginStatus('Initializing');
   * // Do something
   * app.setPluginStatus('Done initializing');
   * ```
   *
   * _Note: Replaces deprecated `setProviderStatus()`_
   *
   * @category Status and Debugging
   */
  setPluginStatus(msg: string): void

  /**
   * Set the current error status of the plugin that is displayed in the plugin configuration UI and the Dashboard.
   *
   * The `msg` parameter should be a short text message describing the current status of the plugin.
   *
   * @example
   * ```javascript
   * app.setPluginError('Error connecting to database');
   * ```
   *
   * _Note: Replaces deprecated `setProviderError()`_
   *
   * @category Status and Debugging
   */
  setPluginError(msg: string): void

  /**
   * Emit a delta message.
   *
   * _Note: These deltas are handled by the server in the same way as any other incoming deltas._
   *
   * @example
   * ```javascript
   * app.handleMessage('my-signalk-plugin', {
   *   updates: [
   *     {
   *       values: [
   *         {
   *           path: 'navigation.courseOverGroundTrue',
   *           value: 1.0476934
   *         }
   *       ]
   *     }
   *   ]
   * });
   * ```
   *
   * Plugins emitting deltas that use Signal K v2 paths (like the [Course API](http://localhost:3000/admin/openapi/?urls.primaryName=course) paths) should call `handleMessage` with the optional `skVersion` parameter set to `v2`. This prevents v2 API data getting mixed in v1 paths' data in full data model & the v1 http API.
   *
   * Omitting the `skVersion` parameter will cause the delta to be sent as `v1`.
   *
   * @param skVersion Optional parameter to specify the Signal K version of the delta.
   * @category Data Model
   */
  handleMessage(id: string, msg: Partial<Delta>, skVersion?: SKVersion): void

  /**
   * Save changes to the plugin's configuration options.
   *
   * @example
   * ```javascript
   * let options = {
   *   myConfigValue = 'Something the plugin calculated'
   * };
   *
   * app.savePluginOptions(options, () => {app.debug('Plugin options saved')});
   * ```
   *
   * @category Configuration
   */
  savePluginOptions(
    configuration: object,
    cb: (err: NodeJS.ErrnoException | null) => void
  ): void

  /**
   * Read the stored plugin configuration options.
   *
   * @example
   * ```javascript
   * let options = app.readPluginOptions();
   * ```
   *
   * @category Configuration
   */
  readPluginOptions(): object

  /**
   * Returns the full path of the directory where the plugin can persist its internal data, e.g. data files, etc.
   *
   * @example
   * ```javascript
   * let myDataFile = require('path').join( app.getDataDirPath(), 'somedatafile.ext')
   * ```
   * @category Configuration
   */
  getDataDirPath(): string

  /**
   * Register a handler to action [`PUT`](http://signalk.org/specification/1.3.0/doc/put.html) requests for a specific path.
   *
   * The action handler can handle the request synchronously or asynchronously.
   *
   * The `callback` parameter should be a function which accepts the following arguments:
   * - `context`
   * - `path`
   * - `value`
   * - `callback`
   *
   * For synchronous actions, the handler must return a value describing the response of the request:
   *
   * ```javascript
   * {
   *   state: 'COMPLETED',
   *   statusCode: 200
   * }
   * ```
   *
   *  or
   *
   *  ```javascript
   * {
   *   state:'COMPLETED',
   *   statusCode: 400,
   *   message:'Some Error Message'
   * }
   *  ```
   *
   *  The `statusCode` value can be any valid HTTP response code.
   *
   * For asynchronous actions, that may take considerable time to complete and the requester should not be kept waiting for the result, the handler must return:
   *
   * ```javascript
   * { state: 'PENDING' }
   * ```
   *
   * When the action has completed the handler should call the `callback` function with the result:
   *
   * ```javascript
   * callback({ state: 'COMPLETED', statusCode: 200 })
   * ```
   * or
   *
   * ```javascript
   * callback({
   *   state:'COMPLETED',
   *   statusCode: 400,
   *   message:'Some Error Message'
   * })
   * ```
   *
   * _Example: Synchronous response:_
   * ```javascript
   * function myActionHandler(context, path, value, callback) {
   *   if(doSomething(context, path, value)){
   *     return { state: 'COMPLETED', statusCode: 200 };
   *   } else {
   *     return { state: 'COMPLETED', statusCode: 400 };
   *   }
   * }
   *
   * plugin.start = (options) => {
   *   app.registerPutHandler('vessels.self', 'some.path', myActionHandler, 'somesource.1');
   * }
   * ```
   *
   * _Example: Asynchronous response:_
   * ```javascript
   * function myActionHandler(context, path, value, callback) {
   *
   *   doSomethingAsync(context, path, value, (result) =>{
   *     if(result) {
   *       callback({ state: 'COMPLETED', result: 200 })
   *     } else {
   *       callback({ state: 'COMPLETED', result: 400 })
   *     }
   *   });
   *
   *   return { state: 'PENDING' };
   * }
   *
   * plugin.start = (options) => {
   *   app.registerPutHandler('vessels.self', 'some.path', myActionHandler);
   * }
   * ```
   */
  registerPutHandler(
    context: string,
    path: string,
    callback: () => void,
    source: string
  ): void

  registerActionHandler(
    context: string,
    path: string,
    callback: () => void,
    source: string
  ): void

  registerHistoryProvider(provider: {
    hasAnydata: (options: object, cb: (hasResults: boolean) => void) => void
    getHistory: (
      date: Date,
      path: string,
      cb: (deltas: object[]) => void
    ) => void
    streamHistory: (
      // TSTODO propert type
      // eslint-disable-next-line @typescript-eslint/no-explicit-any
      spark: any,
      options: object,
      onDelta: (delta: object) => void
    ) => void
  }): void

  /**
   * Returns Ports object which contains information about the serial ports available on the machine.
   *
   * @category Serial Ports
   */
  getSerialPorts(): Promise<Ports>

  /**
   * Report to the server that the plugin has sent data to other hosts, which will update the output message rate and
   * icon in the Dashboard.
   *
   * _Note: This function is for use when the plugin is sending data to hosts other than the Signal K server (e.g.
   * network packets, http requests or messages sent to a broker)._
   *
   * _**This function should NOT be used for deltas that the plugin sends with `handleMessage()`!**_
   *
   * @example
   * ```javascript
   * app.reportOutputMessages(54);
   * ```
   *
   * @param count - number of handled messages between the last
   * call and this one. If omitted the call will count as one output
   * message.
   *
   * @category Status and Debugging
   */
  reportOutputMessages(count?: number): void
}

/**
 * @deprecated Use {@link ServerAPI} instead.
 */
export type PluginServerApp = ServerAPI

export type DeltaInputHandler = (
  delta: Delta,
  next: (delta: Delta) => void
) => void

export interface Ports {
  byId: string[]
  byPath: string[]
  byOpenPlotter: string[]
  // eslint-disable-next-line @typescript-eslint/no-explicit-any
  serialports: any
}

export interface SelfIdentity {
  selfType: string
  selfId: string
  selfContext: string
}

export interface Metadata {
  units?: string
  description?: string
}<|MERGE_RESOLUTION|>--- conflicted
+++ resolved
@@ -4,11 +4,8 @@
   Features,
   PropertyValuesEmitter,
   ResourceProviderRegistry,
-<<<<<<< HEAD
   WeatherProviderRegistry,
-=======
   Delta
->>>>>>> 29cfc730
 } from '.'
 import { CourseApi } from './course'
 import { StreamBundle } from './streambundle'
