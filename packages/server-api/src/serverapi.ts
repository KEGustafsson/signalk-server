import {
  SKVersion,
  AutopilotProviderRegistry,
  WithFeatures,
  PropertyValuesEmitter,
  ResourceProviderRegistry,
  WeatherProviderRegistry,
  Delta
} from '.'
import { CourseApi } from './course'
import { StreamBundle } from './streambundle'
import { SubscriptionManager } from './subscriptionmanager'

/**
 * SignalK server provides an interface to allow {@link Plugin | Plugins } to:
 *
 * - Discover Features.
 * - Access / update the full data model
 * - send / receive deltas (updates)
 * - Interact with APIs
 * - Expose HTTP endpoints
 *
 * These functions are available via the app object passed to the plugin when it is invoked.
 *
 * > [!WARNING]
 * > Typing is incomplete. If you find a missing or inaccurate type, please [report it](https://github.com/SignalK/signalk-server/issues/1917).
 */
export interface ServerAPI
  extends PropertyValuesEmitter,
    ResourceProviderRegistry,
    AutopilotProviderRegistry,
<<<<<<< HEAD
    WeatherProviderRegistry,
    Features,
=======
    WithFeatures,
>>>>>>> 42842071
    CourseApi,
    SelfIdentity {
  /**
   * Returns the entry for the provided path starting from `vessels.self` in the full data model.
   *
   * @example
   * ```ts
   * let uuid = app.getSelfPath('uuid');
   * // Note: This is synonymous with app.getPath('vessels.self.uuid')
   *
   * app.debug(uuid);
   * // urn:mrn:signalk:uuid:a9d2c3b1-611b-4b00-8628-0b89d014ed60
   * ```
   *
   * @category Data Model
   */
  // eslint-disable-next-line @typescript-eslint/no-explicit-any
  getSelfPath(path: string): any

  /**
   * Returns the entry for the provided path starting from the `root` of the full data model.
   *
   * @example
   * ```javascript
   * let baseStations = app.getPath('shore.basestations');
   *
   * // baseStations:
   * {
   *   'urn:mrn:imo:mmsi:2766140': {
   *     url: 'basestations',
   *     navigation: { position: {latitude: 45.2, longitude: 76.4} },
   *     mmsi: '2766140'
   *   },
   *   'urn:mrn:imo:mmsi:2766160': {
   *     url: 'basestations',
   *     navigation: { position: {latitude: 46.9, longitude: 72.22} },
   *     mmsi: '2766160'
   *   }
   * }
   * ```
   *
   * @category Data Model
   */
  // eslint-disable-next-line @typescript-eslint/no-explicit-any
  getPath(path: string): any // TODO: return SignalK data model type

  /**
   * @category Data Model
   */
  getMetadata(path: string): Metadata | undefined

  /**
   * @category Data Model
   */
  // eslint-disable-next-line @typescript-eslint/no-explicit-any
  putSelfPath(aPath: string, value: any, updateCb: () => void): Promise<any>

  /**
   * @category Data Model
   */
  putPath(
    aPath: string,
    value: number | string | object | boolean,
    updateCb: (err?: Error) => void,
    source: string
    // eslint-disable-next-line @typescript-eslint/no-explicit-any
  ): Promise<any>

  /**
   * @category Data Model
   */
  streambundle: StreamBundle

  /**
   * @see [Processing data from the server](../../../docs/develop/plugins/deltas.md#subscribing-to-deltas)
   * @category Data Model
   */
  subscriptionmanager: SubscriptionManager

  //TSTODO convert queryRequest to ts
  // eslint-disable-next-line @typescript-eslint/no-explicit-any
  queryRequest(requestId: string): Promise<any>

  /**
   * @category Status and Debugging
   */
  error(msg: string): void

  /**
   * Log debug messages.
   *
   * This function exposes the `debug` method from the [debug module](https://www.npmjs.com/package/debug).
   * The npm module name is used as the debug name.
   *
   * `app.debug()` can take any type and will serialize it before outputting.
   *
   * > [!note]
   * > Do not use `debug` from the debug module directly! Using `app.debug()` provided by the server ensures that the plugin taps into the server's debug logging system, including the helper switches in Admin UI's Server Log page.
   *
   * @category Status and Debugging
   */
  debug(msg: string): void

  /**
   * Register a function to intercept all delta messages _before_ they are processed by the server.
   *
   * The callback function should call `next(delta)` with either:
   * - A modified delta (if it wants to alter the incoming delta)
   * - With the original delta to process it normally.
   *
   * > [!important]
   * > Not calling `next(delta)` will cause the incoming delta to be dropped and will only show in delta statistics.
   *
   * Other, non-delta messages produced by provider pipe elements are emitted normally.
   *
   * @example
   * ```javascript
   * app.registerDeltaInputHandler((delta, next) => {
   *   delta.updates.forEach(update => {
   *     update.values.forEach(pathValue => {
   *       if(pathValue.startsWith("foo")) {
   *         pathValue.path = "bar"
   *       }
   *     })
   *   })
   *   next(delta)
   * });
   * ```
   *
   * @category Data Model
   */
  registerDeltaInputHandler(handler: DeltaInputHandler): void

  /**
   * Set the current status of the plugin that is displayed in the plugin configuration UI and the Dashboard.
   *
   * The `msg` parameter should be a short text message describing the current status of the plugin.
   *
   * @example
   * ```javascript
   * app.setPluginStatus('Initializing');
   * // Do something
   * app.setPluginStatus('Done initializing');
   * ```
   *
   * _Note: Replaces deprecated `setProviderStatus()`_
   *
   * @category Status and Debugging
   */
  setPluginStatus(msg: string): void

  /**
   * Set the current error status of the plugin that is displayed in the plugin configuration UI and the Dashboard.
   *
   * The `msg` parameter should be a short text message describing the current status of the plugin.
   *
   * @example
   * ```javascript
   * app.setPluginError('Error connecting to database');
   * ```
   *
   * _Note: Replaces deprecated `setProviderError()`_
   *
   * @category Status and Debugging
   */
  setPluginError(msg: string): void

  /**
   * Emit a delta message.
   *
   * _Note: These deltas are handled by the server in the same way as any other incoming deltas._
   *
   * @example
   * ```javascript
   * app.handleMessage('my-signalk-plugin', {
   *   updates: [
   *     {
   *       values: [
   *         {
   *           path: 'navigation.courseOverGroundTrue',
   *           value: 1.0476934
   *         }
   *       ]
   *     }
   *   ]
   * });
   * ```
   *
   * Plugins emitting deltas that use Signal K v2 paths (like the [Course API](http://localhost:3000/admin/openapi/?urls.primaryName=course) paths) should call `handleMessage` with the optional `skVersion` parameter set to `v2`. This prevents v2 API data getting mixed in v1 paths' data in full data model & the v1 http API.
   *
   * Omitting the `skVersion` parameter will cause the delta to be sent as `v1`.
   *
   * @param skVersion Optional parameter to specify the Signal K version of the delta.
   * @category Data Model
   */
  handleMessage(id: string, msg: Partial<Delta>, skVersion?: SKVersion): void

  /**
   * Save changes to the plugin's configuration options.
   *
   * @example
   * ```javascript
   * let options = {
   *   myConfigValue = 'Something the plugin calculated'
   * };
   *
   * app.savePluginOptions(options, () => {app.debug('Plugin options saved')});
   * ```
   *
   * @category Configuration
   */
  savePluginOptions(
    configuration: object,
    cb: (err: NodeJS.ErrnoException | null) => void
  ): void

  /**
   * Read the stored plugin configuration options.
   *
   * @example
   * ```javascript
   * let options = app.readPluginOptions();
   * ```
   *
   * @category Configuration
   */
  readPluginOptions(): object

  /**
   * Returns the full path of the directory where the plugin can persist its internal data, e.g. data files, etc.
   *
   * @example
   * ```javascript
   * let myDataFile = require('path').join( app.getDataDirPath(), 'somedatafile.ext')
   * ```
   * @category Configuration
   */
  getDataDirPath(): string

  /**
   * Register a handler to action [`PUT`](http://signalk.org/specification/1.3.0/doc/put.html) requests for a specific path.
   *
   * The action handler can handle the request synchronously or asynchronously.
   *
   * The `callback` parameter should be a function which accepts the following arguments:
   * - `context`
   * - `path`
   * - `value`
   * - `callback`
   *
   * For synchronous actions, the handler must return a value describing the response of the request:
   *
   * ```javascript
   * {
   *   state: 'COMPLETED',
   *   statusCode: 200
   * }
   * ```
   *
   *  or
   *
   *  ```javascript
   * {
   *   state:'COMPLETED',
   *   statusCode: 400,
   *   message:'Some Error Message'
   * }
   *  ```
   *
   *  The `statusCode` value can be any valid HTTP response code.
   *
   * For asynchronous actions, that may take considerable time to complete and the requester should not be kept waiting for the result, the handler must return:
   *
   * ```javascript
   * { state: 'PENDING' }
   * ```
   *
   * When the action has completed the handler should call the `callback` function with the result:
   *
   * ```javascript
   * callback({ state: 'COMPLETED', statusCode: 200 })
   * ```
   * or
   *
   * ```javascript
   * callback({
   *   state:'COMPLETED',
   *   statusCode: 400,
   *   message:'Some Error Message'
   * })
   * ```
   *
   * _Example: Synchronous response:_
   * ```javascript
   * function myActionHandler(context, path, value, callback) {
   *   if(doSomething(context, path, value)){
   *     return { state: 'COMPLETED', statusCode: 200 };
   *   } else {
   *     return { state: 'COMPLETED', statusCode: 400 };
   *   }
   * }
   *
   * plugin.start = (options) => {
   *   app.registerPutHandler('vessels.self', 'some.path', myActionHandler, 'somesource.1');
   * }
   * ```
   *
   * _Example: Asynchronous response:_
   * ```javascript
   * function myActionHandler(context, path, value, callback) {
   *
   *   doSomethingAsync(context, path, value, (result) =>{
   *     if(result) {
   *       callback({ state: 'COMPLETED', result: 200 })
   *     } else {
   *       callback({ state: 'COMPLETED', result: 400 })
   *     }
   *   });
   *
   *   return { state: 'PENDING' };
   * }
   *
   * plugin.start = (options) => {
   *   app.registerPutHandler('vessels.self', 'some.path', myActionHandler);
   * }
   * ```
   */
  registerPutHandler(
    context: string,
    path: string,
    callback: () => void,
    source: string
  ): void

  registerActionHandler(
    context: string,
    path: string,
    callback: () => void,
    source: string
  ): void

  registerHistoryProvider(provider: {
    hasAnydata: (options: object, cb: (hasResults: boolean) => void) => void
    getHistory: (
      date: Date,
      path: string,
      cb: (deltas: object[]) => void
    ) => void
    streamHistory: (
      // TSTODO propert type
      // eslint-disable-next-line @typescript-eslint/no-explicit-any
      spark: any,
      options: object,
      onDelta: (delta: object) => void
    ) => void
  }): void

  /**
   * Returns Ports object which contains information about the serial ports available on the machine.
   *
   * @category Serial Ports
   */
  getSerialPorts(): Promise<Ports>

  /**
   * Report to the server that the plugin has sent data to other hosts, which will update the output message rate and
   * icon in the Dashboard.
   *
   * _Note: This function is for use when the plugin is sending data to hosts other than the Signal K server (e.g.
   * network packets, http requests or messages sent to a broker)._
   *
   * _**This function should NOT be used for deltas that the plugin sends with `handleMessage()`!**_
   *
   * @example
   * ```javascript
   * app.reportOutputMessages(54);
   * ```
   *
   * @param count - number of handled messages between the last
   * call and this one. If omitted the call will count as one output
   * message.
   *
   * @category Status and Debugging
   */
  reportOutputMessages(count?: number): void
}

/**
 * @deprecated Use {@link ServerAPI} instead.
 */
export type PluginServerApp = ServerAPI

export type DeltaInputHandler = (
  delta: Delta,
  next: (delta: Delta) => void
) => void

export interface Ports {
  byId: string[]
  byPath: string[]
  byOpenPlotter: string[]
  // eslint-disable-next-line @typescript-eslint/no-explicit-any
  serialports: any
}

export interface SelfIdentity {
  selfType: string
  selfId: string
  selfContext: string
}

export interface Metadata {
  units?: string
  description?: string
}<|MERGE_RESOLUTION|>--- conflicted
+++ resolved
@@ -29,12 +29,8 @@
   extends PropertyValuesEmitter,
     ResourceProviderRegistry,
     AutopilotProviderRegistry,
-<<<<<<< HEAD
     WeatherProviderRegistry,
-    Features,
-=======
     WithFeatures,
->>>>>>> 42842071
     CourseApi,
     SelfIdentity {
   /**
