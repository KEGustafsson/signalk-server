--- conflicted
+++ resolved
@@ -44,7 +44,8 @@
   // eslint-disable-next-line @typescript-eslint/no-explicit-any
   ;(app as any).resourcesApi = resourcesApi
   const courseApi = new CourseApi(app, resourcesApi)
-<<<<<<< HEAD
+  // eslint-disable-next-line @typescript-eslint/no-explicit-any
+  ;(app as any).courseApi = courseApi
   const notificationsApi = new NotificationsApi(app)
   // eslint-disable-next-line @typescript-eslint/no-explicit-any
   ;(app as any).notificationsApi = notificationsApi
@@ -53,9 +54,4 @@
     courseApi.start(),
     notificationsApi.start()
   ])
-=======
-  // eslint-disable-next-line @typescript-eslint/no-explicit-any
-  ;(app as any).courseApi = courseApi
-  Promise.all([resourcesApi.start(), courseApi.start()])
->>>>>>> d2d9b271
 }