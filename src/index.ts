--- conflicted
+++ resolved
@@ -307,8 +307,6 @@
               delete update.meta
             }
 
-<<<<<<< HEAD
-=======
             if (data.context === `vessels.${app.selfId}` && 'values' in update) {
               if (pathsToRemove.length === 0 && update.$source === 'defaults') {
                 pathsToRemove = extractPathValuePairs(update)
@@ -324,7 +322,6 @@
               }
             }
           
->>>>>>> 996de1d1
             if ('values' in update || 'meta' in update) {
               return update as Update
             }
