--- conflicted
+++ resolved
@@ -307,8 +307,6 @@
               delete update.meta
             }
 
-<<<<<<< HEAD
-=======
             if (data.context === `vessels.${app.selfId}` && 'values' in update) {
               if (pathsToRemove.length === 0 && update.$source === 'defaults') {
                 pathsToRemove = extractPathValuePairs(update)
@@ -323,8 +321,7 @@
                 return updateMod
               }
             }
-
->>>>>>> c1f37f38
+          
             if ('values' in update || 'meta' in update) {
               return update as Update
             }
