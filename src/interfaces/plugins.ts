--- conflicted
+++ resolved
@@ -32,11 +32,8 @@
 import _ from 'lodash'
 import path from 'path'
 import { ResourcesApi } from '../api/resources'
-<<<<<<< HEAD
 import { NotificationsApi } from '../api/notifications'
-=======
 import { CourseApi } from '../api/course'
->>>>>>> d2d9b271
 import { SERVERROUTESPREFIX } from '../constants'
 import { createDebug } from '../debug'
 import { listAllSerialPorts } from '../serialports'
@@ -526,13 +523,12 @@
       resourcesApi.register(plugin.id, provider)
     }
 
-<<<<<<< HEAD
     const notificationsApi: NotificationsApi = app.notificationsApi
     _.omit(appCopy, 'notificationsApi') // don't expose the actual notifications api manager
     // eslint-disable-next-line @typescript-eslint/no-explicit-any
     appCopy.notify = (path: string, value: any, source: string) => {
       notificationsApi.notify(path, value, source)
-=======
+
     const courseApi: CourseApi = app.courseApi
     _.omit(appCopy, 'courseApi') // don't expose the actual course api manager
     appCopy.getCourse = () => {
@@ -548,7 +544,6 @@
     }
     appCopy.activateRoute = (dest: RouteDestination | null) => {
       return courseApi.activeRoute(dest)
->>>>>>> d2d9b271
     }
 
     try {
